#![allow(non_snake_case)]

use std::mem;

use {Future, Task, Poll, IntoFuture};
use util::Collapsed;

macro_rules! generate {
    ($(($Join:ident, $new:ident, <A, $($B:ident),*>),)*) => ($(
        /// Future for the `join` combinator, waiting for two futures to
        /// complete.
        ///
        /// This is created by this `Future::join` method.
        pub struct $Join<A, $($B),*>
            where A: Future,
                  $($B: Future<Error=A::Error>),*
        {
            a: MaybeDone<A>,
            $($B: MaybeDone<$B>,)*
        }

        pub fn $new<A, $($B),*>(a: A, $($B: $B),*) -> $Join<A, $($B),*>
            where A: Future,
                  $($B: Future<Error=A::Error>),*
        {
            let a = Collapsed::Start(a);
            $(let $B = Collapsed::Start($B);)*
            $Join {
                a: MaybeDone::NotYet(a),
                $($B: MaybeDone::NotYet($B)),*
            }
        }

        impl<A, $($B),*> $Join<A, $($B),*>
            where A: Future,
                  $($B: Future<Error=A::Error>),*
        {
            fn erase(&mut self) {
                self.a = MaybeDone::Gone;
                $(self.$B = MaybeDone::Gone;)*
            }
        }

        impl<A, $($B),*> Future for $Join<A, $($B),*>
            where A: Future,
                  $($B: Future<Error=A::Error>),*
        {
            type Item = (A::Item, $($B::Item),*);
            type Error = A::Error;

            fn poll(&mut self, task: &mut Task) -> Poll<Self::Item, Self::Error> {
                let mut all_done = match self.a.poll(task) {
                    Ok(done) => done,
                    Err(e) => {
                        self.erase();
                        return Poll::Err(e)
                    }
                };
                $(
                    all_done = match self.$B.poll(task) {
                        Ok(done) => all_done && done,
                        Err(e) => {
                            self.erase();
                            return Poll::Err(e)
                        }
                    };
                )*

                if all_done {
                    Poll::Ok((self.a.take(), $(self.$B.take()),*))
                } else {
                    Poll::NotReady
                }
            }

            fn schedule(&mut self, task: &mut Task) {
                if let MaybeDone::NotYet(ref mut a) = self.a {
                    a.schedule(task);
                }
                $(
                    if let MaybeDone::NotYet(ref mut a) = self.$B {
                        a.schedule(task);
                    }
                )*
            }

            unsafe fn tailcall(&mut self)
                               -> Option<Box<Future<Item=Self::Item, Error=Self::Error>>> {
                self.a.collapse();
                $(self.$B.collapse();)*
                None
            }
        }

        impl<A, $($B),*> IntoFuture for (A, $($B),*)
            where A: IntoFuture,
        $(
            $B: IntoFuture<Error=A::Error>
        ),*
        {
            type Future = $Join<A::Future, $($B::Future),*>;
            type Item = (A::Item, $($B::Item),*);
            type Error = A::Error;

            fn into_future(self) -> Self::Future {
                match self {
                    (a, $($B),+) => {
                        $new(
                            IntoFuture::into_future(a),
                            $(IntoFuture::into_future($B)),+
                        )
                    }
                }
            }
        }

    )*)
}

generate! {
    (Join, new, <A, B>),
    (Join3, new3, <A, B, C>),
    (Join4, new4, <A, B, C, D>),
    (Join5, new5, <A, B, C, D, E>),
}

enum MaybeDone<A: Future> {
    NotYet(Collapsed<A>),
    Done(A::Item),
    Gone,
}

impl<A: Future> MaybeDone<A> {
    fn poll(&mut self, task: &mut Task) -> Result<bool, A::Error> {
        let res = match *self {
            MaybeDone::NotYet(ref mut a) => a.poll(task),
            MaybeDone::Done(_) => return Ok(true),
            MaybeDone::Gone => panic!("cannot poll Join twice"),
        };
        match res {
            Poll::Ok(res) => {
                *self = MaybeDone::Done(res);
                Ok(true)
            }
            Poll::Err(res) => Err(res),
            Poll::NotReady => Ok(false),
        }
    }

    fn take(&mut self) -> A::Item {
        match mem::replace(self, MaybeDone::Gone) {
            MaybeDone::Done(a) => a,
            _ => panic!(),
        }
    }

<<<<<<< HEAD
    unsafe fn collapse(&mut self) {
        match *self {
            MaybeDone::NotYet(ref mut a) => a.collapse(),
            _ => {}
=======
    fn collapse(&mut self) {
        if let MaybeDone::NotYet(ref mut a) = *self {
            a.collapse()
>>>>>>> 7fe06c01
        }
    }
}<|MERGE_RESOLUTION|>--- conflicted
+++ resolved
@@ -154,16 +154,9 @@
         }
     }
 
-<<<<<<< HEAD
     unsafe fn collapse(&mut self) {
-        match *self {
-            MaybeDone::NotYet(ref mut a) => a.collapse(),
-            _ => {}
-=======
-    fn collapse(&mut self) {
         if let MaybeDone::NotYet(ref mut a) = *self {
             a.collapse()
->>>>>>> 7fe06c01
         }
     }
 }